--- conflicted
+++ resolved
@@ -77,13 +77,8 @@
                         val recordThreadsConfig: Option[Int] = None,
                         val writeThreadsConfig: Option[Int] = None,
                         val cachingConfig: Boolean = false,
-<<<<<<< HEAD
-                        val featureEncoding: FeatureEncoding = FeatureEncoding.KRYO)
+                        val featureEncoding: FeatureEncoding = DEFAULT_ENCODING)
     extends AbstractDataStore(true) with AccumuloConnectorCreator with StrategyHintsProvider with Logging {
-=======
-                        val featureEncoding: FeatureEncoding = DEFAULT_ENCODING)
-    extends AbstractDataStore(true) with AccumuloConnectorCreator with Logging {
->>>>>>> affcd057
 
   // having at least as many shards as tservers provides optimal parallelism in queries
   protected [core] val DEFAULT_MAX_SHARD = connector.instanceOperations().getTabletServers.size()
