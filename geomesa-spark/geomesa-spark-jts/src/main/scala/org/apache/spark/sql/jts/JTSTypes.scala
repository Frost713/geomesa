--- conflicted
+++ resolved
@@ -82,8 +82,6 @@
 
 class MultiPointUDT extends AbstractGeometryUDT[MultiPoint]("multipoint") {
 
-<<<<<<< HEAD
-=======
   // parquet definition:
   // case ObjectType.MULTIPOINT =>
   //   group.id(GeometryBytes.TwkbMultiPoint)
@@ -99,7 +97,6 @@
   //  ..list:       REPEATED F:1
   //  ...element:   OPTIONAL DOUBLE R:1 D:4
 
->>>>>>> 8bb8c618
   override def sqlType: DataType = StructType(Seq(
     StructField("x", CoordArray(DataTypes.DoubleType), nullable = false),
     StructField("y", CoordArray(DataTypes.DoubleType), nullable = false)
@@ -136,15 +133,6 @@
       gf.createMultiPointFromCoords(c)
     }
   }
-<<<<<<< HEAD
-
-  // case ObjectType.MULTIPOINT =>
-  //   group.id(GeometryBytes.TwkbMultiPoint)
-  //     .repeated(PrimitiveTypeName.DOUBLE).named(GeometryColumnX)
-  //     .repeated(PrimitiveTypeName.DOUBLE).named(GeometryColumnY)
-
-  //  mpt:          OPTIONAL F:2
-=======
 }
 
 case object MultiPointUDT extends MultiPointUDT
@@ -159,21 +147,12 @@
 
   // parquet file metadata:
   //  line:         OPTIONAL F:2
->>>>>>> 8bb8c618
   //  .x:           OPTIONAL F:1
   //  ..list:       REPEATED F:1
   //  ...element:   OPTIONAL DOUBLE R:1 D:4
   //  .y:           OPTIONAL F:1
   //  ..list:       REPEATED F:1
   //  ...element:   OPTIONAL DOUBLE R:1 D:4
-<<<<<<< HEAD
-}
-
-case object MultiPointUDT extends MultiPointUDT
-
-class LineStringUDT extends AbstractGeometryUDT[LineString]("linestring") {
-=======
->>>>>>> 8bb8c618
 
   override def sqlType: DataType = StructType(Seq(
     StructField("x", CoordArray(DataTypes.DoubleType), nullable = false),
@@ -209,15 +188,6 @@
       gf.createLineString(c)
     }
   }
-<<<<<<< HEAD
-
-  // case ObjectType.LINESTRING =>
-  //   group.id(GeometryBytes.TwkbLineString)
-  //     .repeated(PrimitiveTypeName.DOUBLE).named(GeometryColumnX)
-  //     .repeated(PrimitiveTypeName.DOUBLE).named(GeometryColumnY)
-
-  //  line:         OPTIONAL F:2
-=======
 }
 
 case object LineStringUDT extends LineStringUDT
@@ -232,21 +202,12 @@
 
   // parquet file metadata:
   //  mline:        OPTIONAL F:2
->>>>>>> 8bb8c618
   //  .x:           OPTIONAL F:1
   //  ..list:       REPEATED F:1
   //  ...element:   OPTIONAL DOUBLE R:1 D:4
   //  .y:           OPTIONAL F:1
   //  ..list:       REPEATED F:1
   //  ...element:   OPTIONAL DOUBLE R:1 D:4
-<<<<<<< HEAD
-}
-
-case object LineStringUDT extends LineStringUDT
-
-class MultiLineStringUDT extends AbstractGeometryUDT[MultiLineString]("multilinestring") {
-=======
->>>>>>> 8bb8c618
 
   override def sqlType: DataType = StructType(Seq(
     StructField("x", CoordArray(CoordArray(DataTypes.DoubleType)), nullable = false),
@@ -299,16 +260,6 @@
       gf.createMultiLineString(lines)
     }
   }
-<<<<<<< HEAD
-
-  // case ObjectType.MULTILINESTRING =>
-  //   group.id(GeometryBytes.TwkbMultiLineString)
-  //     .requiredList().element(PrimitiveTypeName.DOUBLE, Repetition.REPEATED).named(GeometryColumnX)
-  //     .requiredList().element(PrimitiveTypeName.DOUBLE, Repetition.REPEATED).named(GeometryColumnY)
-
-
-  //  mline:        OPTIONAL F:2
-=======
 }
 
 case object MultiLineStringUDT extends MultiLineStringUDT
@@ -323,19 +274,12 @@
 
   // parquet file metadata:
   //  poly:         OPTIONAL F:2
->>>>>>> 8bb8c618
   //  .x:           OPTIONAL F:1
   //  ..list:       REPEATED F:1
   //  ...element:   OPTIONAL DOUBLE R:1 D:4
   //  .y:           OPTIONAL F:1
   //  ..list:       REPEATED F:1
   //  ...element:   OPTIONAL DOUBLE R:1 D:4
-<<<<<<< HEAD
-}
-
-case object MultiLineStringUDT extends MultiLineStringUDT
-
-class PolygonUDT extends AbstractGeometryUDT[Polygon]("polygon") {
 
   override def sqlType: DataType = StructType(Seq(
     StructField("x", CoordArray(CoordArray(DataTypes.DoubleType)), nullable = false),
@@ -394,89 +338,6 @@
       gf.createPolygon(shell, holes)
     }
   }
-
-  // case ObjectType.POLYGON =>
-  //   group.id(GeometryBytes.TwkbPolygon)
-  //     .requiredList().element(PrimitiveTypeName.DOUBLE, Repetition.REPEATED).named(GeometryColumnX)
-  //     .requiredList().element(PrimitiveTypeName.DOUBLE, Repetition.REPEATED).named(GeometryColumnY)
-
-  //  poly:         OPTIONAL F:2
-  //      .x:           OPTIONAL F:1
-  //  ..list:       REPEATED F:1
-  //  ...element:   OPTIONAL DOUBLE R:1 D:4
-  //  .y:           OPTIONAL F:1
-  //  ..list:       REPEATED F:1
-  //  ...element:   OPTIONAL DOUBLE R:1 D:4
-}
-
-case object PolygonUDT extends PolygonUDT
-
-class MultiPolygonUDT extends AbstractGeometryUDT[MultiPolygon]("multipolygon") {
-
-  override def sqlType: DataType = StructType(Seq(
-    StructField("x", CoordArray(CoordArray(CoordArray(DataTypes.DoubleType))), nullable = false),
-    StructField("y", CoordArray(CoordArray(CoordArray(DataTypes.DoubleType))), nullable = false)
-  ))
-
-=======
-
-  override def sqlType: DataType = StructType(Seq(
-    StructField("x", CoordArray(CoordArray(DataTypes.DoubleType)), nullable = false),
-    StructField("y", CoordArray(CoordArray(DataTypes.DoubleType)), nullable = false)
-  ))
-
-  override def serialize(obj: Polygon): InternalRow = {
-    if (obj == null) { null } else {
-      val x = new GenericArrayData(Array.ofDim[Any](obj.getNumInteriorRing + 1))
-      val y = new GenericArrayData(Array.ofDim[Any](obj.getNumInteriorRing + 1))
-      var i = 0
-      while (i < obj.getNumInteriorRing + 1) {
-        val line = if (i == 0) { obj.getExteriorRing} else { obj.getInteriorRingN(i - 1) }
-        val xx = new GenericArrayData(Array.ofDim[Any](line.getNumPoints))
-        val yy = new GenericArrayData(Array.ofDim[Any](line.getNumPoints))
-        var j = 0
-        while (j < xx.numElements()) {
-          val c = line.getCoordinateN(j)
-          xx(j) = c.getX
-          yy(j) = c.getY
-          j += 1
-        }
-        x(i) = xx
-        y(i) = yy
-        i += 1
-      }
-      new GenericInternalRow(Array[Any](x, y))
-    }
-  }
-
-  override def deserialize(datum: Any): Polygon = {
-    if (datum == null) { null } else {
-      val row = ir(datum)
-      val x = row.getArray(0)
-      val y = row.getArray(1)
-      var shell: LinearRing = null
-      val holes = Array.ofDim[LinearRing](x.numElements() - 1)
-      var i = 0
-      while (i < x.numElements()) {
-        val xx = x.getArray(i)
-        val yy = y.getArray(i)
-        val c = Array.ofDim[Coordinate](xx.numElements())
-        var j = 0
-        while (j < c.length) {
-          c(j) = new Coordinate(xx.getDouble(j), yy.getDouble(j))
-          j += 1
-        }
-        val line = gf.createLinearRing(c)
-        if (i == 0) {
-          shell = line
-        } else {
-          holes(i - 1) = line
-        }
-        i += 1
-      }
-      gf.createPolygon(shell, holes)
-    }
-  }
 }
 
 case object PolygonUDT extends PolygonUDT
@@ -507,7 +368,6 @@
     StructField("y", CoordArray(CoordArray(CoordArray(DataTypes.DoubleType))), nullable = false)
   ))
 
->>>>>>> 8bb8c618
   override def serialize(obj: MultiPolygon): InternalRow = {
     if (obj == null) { null } else {
       val x = new GenericArrayData(Array.ofDim[Any](obj.getNumGeometries))
@@ -577,30 +437,6 @@
       gf.createMultiPolygon(polys)
     }
   }
-<<<<<<< HEAD
-
-  // case ObjectType.MULTIPOLYGON =>
-  //   group.id(GeometryBytes.TwkbMultiPolygon)
-  //     .requiredList().requiredListElement().element(PrimitiveTypeName.DOUBLE, Repetition.REPEATED).named(GeometryColumnX)
-  //     .requiredList().requiredListElement().element(PrimitiveTypeName.DOUBLE, Repetition.REPEATED).named(GeometryColumnY)
-
-  //  mpoly:        OPTIONAL F:2
-  //  .x:           OPTIONAL F:1
-  //  ..list:       REPEATED F:1
-  //  ...element:   OPTIONAL F:1
-  //  ....list:     REPEATED F:1
-  //  .....element: OPTIONAL DOUBLE R:2 D:6
-  //  .y:           OPTIONAL F:1
-  //  ..list:       REPEATED F:1
-  //  ...element:   OPTIONAL F:1
-  //  ....list:     REPEATED F:1
-  //  .....element: OPTIONAL DOUBLE R:2 D:6
-}
-
-case object MultiPolygonUDT extends MultiPolygonUDT
-
-class GeometryUDT extends AbstractGeometryUDT[Geometry]("geometry") {
-=======
 }
 
 case object MultiPolygonUDT extends MultiPolygonUDT
@@ -609,7 +445,6 @@
 
   // parquet file metadata:
   //  g:    OPTIONAL BINARY R:0 D:1
->>>>>>> 8bb8c618
 
   private [sql] override def acceptsType(dataType: DataType): Boolean = {
     super.acceptsType(dataType) ||
@@ -636,11 +471,6 @@
       case _ => throw new IOException(s"Invalid serialized geometry: $datum")
     }
   }
-<<<<<<< HEAD
-
-  //  g:            OPTIONAL BINARY R:0 D:1
-=======
->>>>>>> 8bb8c618
 }
 
 case object GeometryUDT extends GeometryUDT
@@ -668,12 +498,5 @@
     }
   }
 }
-<<<<<<< HEAD
-
-case object GeometryCollectionUDT extends GeometryCollectionUDT
-
-//def group: Types.GroupBuilder[GroupType] = Types.buildGroup(Repetition.OPTIONAL)
-=======
-
-case object GeometryCollectionUDT extends GeometryCollectionUDT
->>>>>>> 8bb8c618
+
+case object GeometryCollectionUDT extends GeometryCollectionUDT