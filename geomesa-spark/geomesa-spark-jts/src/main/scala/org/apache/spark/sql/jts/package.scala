/***********************************************************************
 * Copyright (c) 2013-2020 Commonwealth Computer Research, Inc.
 * All rights reserved. This program and the accompanying materials
 * are made available under the terms of the Apache License, Version 2.0
 * which accompanies this distribution and is available at
 * http://www.opensource.org/licenses/apache2.0.php.
 ***********************************************************************/

package org.apache.spark.sql

import java.io.IOException

import org.apache.spark.sql.catalyst.InternalRow
import org.apache.spark.sql.types.{ArrayType, DataType, UDTRegistration}

package object jts {
  /**
   * This must be called before any JTS types are used.
   */
  def registerTypes(): Unit = registration

  /** Trick to defer initialization until `registerUDTs` is called,
   * and ensure its only called once per ClassLoader.
   */
  private[jts] lazy val registration: Unit = JTSTypes.typeMap.foreach {
    case (l, r) => UDTRegistration.register(l.getCanonicalName, r.getCanonicalName)
  }

<<<<<<< HEAD
  private [spark] def CoordArray(t: DataType): DataType = ArrayType(t, containsNull = false)

  private [spark] def ir(datum: Any): InternalRow = {
=======
  private[spark] def CoordArray(t: DataType): DataType = ArrayType(t, containsNull = false)

  private[spark] def ir(datum: Any): InternalRow = {
>>>>>>> 8bb8c618
    datum match {
      case ir: InternalRow => ir
      case _ => throw new IOException(s"Invalid serialized geometry: $datum")
    }
  }
}<|MERGE_RESOLUTION|>--- conflicted
+++ resolved
@@ -26,15 +26,9 @@
     case (l, r) => UDTRegistration.register(l.getCanonicalName, r.getCanonicalName)
   }
 
-<<<<<<< HEAD
-  private [spark] def CoordArray(t: DataType): DataType = ArrayType(t, containsNull = false)
-
-  private [spark] def ir(datum: Any): InternalRow = {
-=======
   private[spark] def CoordArray(t: DataType): DataType = ArrayType(t, containsNull = false)
 
   private[spark] def ir(datum: Any): InternalRow = {
->>>>>>> 8bb8c618
     datum match {
       case ir: InternalRow => ir
       case _ => throw new IOException(s"Invalid serialized geometry: $datum")
